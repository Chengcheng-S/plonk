# PLONK 
![Build Status](https://github.com/dusk-network/plonk/workflows/Continuous%20integration/badge.svg)
[![Repository](https://img.shields.io/badge/github-plonk-blueviolet?logo=github)](https://github.com/dusk-network/plonk)
[![Documentation](https://img.shields.io/badge/docs-plonk-blue?logo=rust)](https://docs.rs/plonk/)


_This is a pure Rust implementation of the PLONK proving system over BLS12-381_

<<<<<<< HEAD
This library contains a modularized implementation of KZG10 as the default polynomial commitment scheme.
=======
This library contains a modularised implementation of KZG10 as the default
polynomial commitment scheme.

**DISCLAIMER**: This library is currently unstable and still needs to go through
an exhaustive security analysis. Use at your own risk.
>>>>>>> e532089d

## Usage

```rust
use dusk_plonk::prelude::*;
use rand_core::OsRng;

// Implement a circuit that checks:
// 1) a + b = c where C is a PI
// 2) a <= 2^6
// 3) b <= 2^5
// 4) a * b = d where D is a PI
// 5) JubJub::GENERATOR * e(JubJubScalar) = f where F is a Public Input
#[derive(Debug, Default)]
pub struct TestCircuit {
    a: BlsScalar,
    b: BlsScalar,
    c: BlsScalar,
    d: BlsScalar,
    e: JubJubScalar,
    f: JubJubAffine,
}

impl Circuit for TestCircuit {
    const CIRCUIT_ID: [u8; 32] = [0xff; 32];
    fn gadget(
        &mut self,
        composer: &mut TurboComposer,
    ) -> Result<(), Error> {
        let a = composer.append_witness(self.a);
        let b = composer.append_witness(self.b);

        // Make first constraint a + b = c
        let constraint = Constraint::new()
            .left(1)
            .right(1)
            .public(-self.c)
            .a(a)
            .b(b);

        composer.append_gate(constraint);

        // Check that a and b are in range
        composer.component_range(a, 1 << 6);
        composer.component_range(b, 1 << 5);

        // Make second constraint a * b = d
        let constraint = Constraint::new()
            .mult(1)
            .public(-self.d)
            .a(a)
            .b(b);

        composer.append_gate(constraint);

        let e = composer.append_witness(self.e);
        let scalar_mul_result = composer
            .component_mul_generator(e, dusk_jubjub::GENERATOR_EXTENDED);

        // Apply the constraint
        composer.assert_equal_public_point(scalar_mul_result, self.f);
        Ok(())
    }

    fn public_inputs(&self) -> Vec<PublicInputValue> {
        vec![self.c.into(), self.d.into(), self.f.into()]
    }

    fn padded_gates(&self) -> usize {
        1 << 11
    }
}

// Now let's use the Circuit we've just implemented!

let pp = PublicParameters::setup(1 << 12, &mut OsRng).unwrap();
// Initialize the circuit
let mut circuit = TestCircuit::default();
// Compile/preproces the circuit
let (pk, vd) = circuit.compile(&pp).unwrap();

// Prover POV
let proof = {
    let mut circuit = TestCircuit {
        a: BlsScalar::from(20u64),
        b: BlsScalar::from(5u64),
        c: BlsScalar::from(25u64),
        d: BlsScalar::from(100u64),
        e: JubJubScalar::from(2u64),
        f: JubJubAffine::from(
            dusk_jubjub::GENERATOR_EXTENDED * JubJubScalar::from(2u64),
        ),
    };
    circuit.prove(&pp, &pk, b"Test").unwrap()
};

// Verifier POV
let public_inputs: Vec<PublicInputValue> = vec![
    BlsScalar::from(25u64).into(),
    BlsScalar::from(100u64).into(),
    JubJubAffine::from(
        dusk_jubjub::GENERATOR_EXTENDED * JubJubScalar::from(2u64),
    )
    .into(),
];
TestCircuit::verify(
    &pp,
    &vd,
    &proof,
    &public_inputs,
    b"Test",
).unwrap();
```

### Features

This crate includes a variety of features which will briefly be explained below:
- `alloc`: Enables the usage of an allocator and with it the capability of performing `Proof` constructions and 
  verifications. Without this feature it **IS NOT** possible to prove or verify anything. 
  Its absence only makes `dusk-plonk` export certain fixed-size data structures such as `Proof` which can be useful in no_std environments where we don't have allocators either.
- `std`: Enables `std` usage as well as `rayon` parallelization in some proving and verifying ops. 
  It also uses the `std` versions of the elliptic curve deps, which utilizes the `parallel` feature 
  from `dusk-bls12-381`. By default, this is the feature that comes enabled with the crate.
- `trace`: Enables the Circuit debugger tooling. This is essentially the capability of using the 
  `StandardComposer::check_circuit_satisfied` function. The function will output information about each circuit gate until 
  one of the gates does not satisfy the equation, or there are no more gates. If there is an unsatisfied gate 
  equation, the function will panic and return the gate number.
- `trace-print`: Goes a step further than `trace` and prints each `gate` component data, giving a clear overview of all the 
  values which make up the circuit that we're constructing. 
  __The recommended method is to derive the std output, and the std error, and then place them in text file 
    which can be used to efficiently analyse the gates.__
- `canon`: Enables `canonical` serialization for particular data structures, which is very useful in integrating  this library within the rest of the Dusk stack - especially for storage purposes.


## Documentation

There are two main types of documentation in this repository:

- **Crate documentation**. This provides info about all of the functions that the library provides, as well
  as the documentation regarding the data structures that it exports. To check this, please feel free to go to
  the [documentation page](https://docs.rs/dusk-plonk/) or run `make doc` or `make doc-internal`.

- **Notes**. This is a specific subset of documentation which explains the key mathematical concepts
  of PLONK and how they work with mathematical demonstrations. To check it, run `make doc` and open the resulting docs,
  which will be located under `/target` with your browser.

## Performance

Benchmarks taken on `Intel(R) Core(TM) i9-9900X CPU @ 3.50GHz`
For a circuit-size of `2^16` constraints/gates:

- Proving time: `5.46s`
- Verification time: `9.34ms`. **(This time will not vary depending on the circuit-size.)**

For more results, please run `cargo bench` to get a full report of benchmarks in respect of constraint numbers.

## Acknowledgements

- Reference implementation AztecProtocol/Barretenberg
- FFT Module and KZG10 Module were taken and modified from zexe/zcash and scipr-lab, respectively.

## Licensing

This code is licensed under Mozilla Public License Version 2.0 (MPL-2.0). Please see [LICENSE](https://github.com/dusk-network/plonk/blob/master/LICENSE) for further info.

## About

Implementation designed by the [dusk](https://dusk.network) team.

## Contributing

- If you want to contribute to this repository/project please, check [CONTRIBUTING.md](https://github.com/dusk-network/plonk/blob/master/CONTRIBUTING.md)
- If you want to report a bug or request a new feature addition, please open an issue on this repository.<|MERGE_RESOLUTION|>--- conflicted
+++ resolved
@@ -6,15 +6,12 @@
 
 _This is a pure Rust implementation of the PLONK proving system over BLS12-381_
 
-<<<<<<< HEAD
-This library contains a modularized implementation of KZG10 as the default polynomial commitment scheme.
-=======
+
 This library contains a modularised implementation of KZG10 as the default
 polynomial commitment scheme.
 
 **DISCLAIMER**: This library is currently unstable and still needs to go through
 an exhaustive security analysis. Use at your own risk.
->>>>>>> e532089d
 
 ## Usage
 
