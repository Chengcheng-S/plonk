--- conflicted
+++ resolved
@@ -569,9 +569,6 @@
     fn test_pi() {
         // Common View
         //
-<<<<<<< HEAD
-        let mut composer: StandardComposer<Bls12_381> = add_dummy_composer(16);
-=======
         let mut composer: StandardComposer<Bls12_381> = StandardComposer::new();
 
         let one = Fr::one();
@@ -586,7 +583,6 @@
         simple_add_gadget(&mut composer, var_one, var_one, var_three, Fr::one());
         add_dummy_constraints(&mut composer);
 
->>>>>>> 400fd8f8
         // setup srs
         // XXX: We have 2 *n here because the blinding polynomials add a few extra terms to the degree, so it's more than n, we can adjust this later on to be less conservative
         let public_parameters = srs::setup(20 * composer.n.next_power_of_two());
